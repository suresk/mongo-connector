<?xml version="1.0" encoding="UTF-8"?>
<<<<<<< HEAD
<project xmlns="http://maven.apache.org/POM/4.0.0" xmlns:xsi="http://www.w3.org/2001/XMLSchema-instance"
         xsi:schemaLocation="http://maven.apache.org/POM/4.0.0 http://maven.apache.org/maven-v4_0_0.xsd">
	  <parent>
		  <groupId>org.mule.tools.devkit</groupId>
		  <artifactId>mule-devkit-parent</artifactId>
		  <version>3.3-SNAPSHOT</version>
	  </parent>
=======
<project xmlns="http://maven.apache.org/POM/4.0.0" xmlns:xsi="http://www.w3.org/2001/XMLSchema-instance" xsi:schemaLocation="http://maven.apache.org/POM/4.0.0 http://maven.apache.org/maven-v4_0_0.xsd">
    <parent>
        <groupId>org.mule.tools.devkit</groupId>
        <artifactId>mule-devkit-parent</artifactId>
        <version>3.2</version>
    </parent>
>>>>>>> 29d96abb

    <modelVersion>4.0.0</modelVersion>
    <groupId>org.mule.modules</groupId>
    <artifactId>mule-module-mongo</artifactId>
    <packaging>mule-module</packaging>
    <name>Mule Mongo Connector</name>
    <version>2.1-SNAPSHOT</version>
    <description>Mule Cloud connector to mongo</description>
    <url>http://www.muleforge.org/projects/mule-module-mongo</url>

    <properties>
        <mongo.version>2.5</mongo.version>
    </properties>

    <dependencies>
        <dependency>
            <groupId>org.mule.transports</groupId>
            <artifactId>mule-transport-vm</artifactId>
            <version>${mule.version}</version>
            <scope>test</scope>
        </dependency>
        <dependency>
            <groupId>org.mule.modules</groupId>
            <artifactId>mule-module-json</artifactId>
            <version>${mule.version}</version>
            <scope>provided</scope>
        </dependency>

        <!-- MongoDB -->
        <dependency>
            <groupId>org.mongodb</groupId>
            <artifactId>mongo-java-driver</artifactId>
            <version>${mongo.version}</version>
        </dependency>

    </dependencies>

    <repositories>
        <repository>
            <id>mulesoft-releases</id>
            <name>MuleSoft Releases Repository</name>
            <url>http://repository.mulesoft.org/releases/</url>
            <layout>default</layout>
        </repository>
        <repository>
            <id>mulesoft-snapshots</id>
            <name>MuleSoft Snapshots Repository</name>
            <url>http://repository.mulesoft.org/snapshots/</url>
            <layout>default</layout>
        </repository>
    </repositories>

    <scm>
        <connection>scm:git:git://github.com:mulesoft/mongo-connector.git</connection>
        <developerConnection>
            scm:git:git@github.com:mulesoft/mongo-connector.git
        </developerConnection>
        <url>http://github.com/mulesoft/mongo-connector</url>
    </scm>
</project><|MERGE_RESOLUTION|>--- conflicted
+++ resolved
@@ -1,20 +1,10 @@
 <?xml version="1.0" encoding="UTF-8"?>
-<<<<<<< HEAD
-<project xmlns="http://maven.apache.org/POM/4.0.0" xmlns:xsi="http://www.w3.org/2001/XMLSchema-instance"
-         xsi:schemaLocation="http://maven.apache.org/POM/4.0.0 http://maven.apache.org/maven-v4_0_0.xsd">
-	  <parent>
-		  <groupId>org.mule.tools.devkit</groupId>
-		  <artifactId>mule-devkit-parent</artifactId>
-		  <version>3.3-SNAPSHOT</version>
-	  </parent>
-=======
 <project xmlns="http://maven.apache.org/POM/4.0.0" xmlns:xsi="http://www.w3.org/2001/XMLSchema-instance" xsi:schemaLocation="http://maven.apache.org/POM/4.0.0 http://maven.apache.org/maven-v4_0_0.xsd">
     <parent>
         <groupId>org.mule.tools.devkit</groupId>
         <artifactId>mule-devkit-parent</artifactId>
         <version>3.2</version>
     </parent>
->>>>>>> 29d96abb
 
     <modelVersion>4.0.0</modelVersion>
     <groupId>org.mule.modules</groupId>
