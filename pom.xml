--- conflicted
+++ resolved
@@ -1,11 +1,11 @@
 <?xml version="1.0" encoding="UTF-8"?>
 <project xmlns="http://maven.apache.org/POM/4.0.0" xmlns:xsi="http://www.w3.org/2001/XMLSchema-instance"
          xsi:schemaLocation="http://maven.apache.org/POM/4.0.0 http://maven.apache.org/maven-v4_0_0.xsd">
-	  <parent>
-		  <groupId>org.mule.tools.devkit</groupId>
-		  <artifactId>mule-devkit-parent</artifactId>
-		  <version>3.3-SNAPSHOT</version>
-	  </parent>
+    <parent>
+        <groupId>org.mule.tools.devkit</groupId>
+        <artifactId>mule-devkit-parent</artifactId>
+        <version>3.3-SNAPSHOT</version>
+    </parent>
 
     <modelVersion>4.0.0</modelVersion>
     <groupId>org.mule.modules</groupId>
@@ -51,11 +51,7 @@
             <layout>default</layout>
         </repository>
         <repository>
-<<<<<<< HEAD
             <id>mulesoft-snapshots</id>
-=======
-            <id>muleforge-releases</id>
->>>>>>> dfdfdc01
             <name>MuleSoft Snapshots Repository</name>
             <url>http://repository.mulesoft.org/snapshots/</url>
             <layout>default</layout>
