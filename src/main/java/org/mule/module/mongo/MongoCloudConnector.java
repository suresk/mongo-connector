/**
 * Mule Mongo Connector
 *
 * Copyright (c) MuleSoft, Inc.  All rights reserved.  http://www.mulesoft.com
 *
 * The software in this package is published under the terms of the CPAL v1.0
 * license, a copy of which has been included with this distribution in the
 * LICENSE.txt file.
 */

package org.mule.module.mongo;

import com.mongodb.DB;
import com.mongodb.DBObject;
import com.mongodb.Mongo;
import com.mongodb.MongoException;
import com.mongodb.util.JSON;
import org.apache.commons.lang.Validate;
import org.bson.types.BasicBSONList;
import org.mule.api.ConnectionException;
import org.mule.api.ConnectionExceptionCode;
import org.mule.api.annotations.Configurable;
import org.mule.api.annotations.Connect;
import org.mule.api.annotations.ConnectionIdentifier;
import org.mule.api.annotations.Connector;
import org.mule.api.annotations.Disconnect;
import org.mule.api.annotations.Processor;
import org.mule.api.annotations.Transformer;
import org.mule.api.annotations.ValidateConnection;
import org.mule.api.annotations.display.Password;
import org.mule.api.annotations.display.Placement;
import org.mule.api.annotations.param.ConnectionKey;
import org.mule.api.annotations.param.Default;
import org.mule.api.annotations.param.Optional;
import org.mule.api.annotations.param.Payload;
import org.mule.module.mongo.api.IndexOrder;
import org.mule.module.mongo.api.MongoClient;
import org.mule.module.mongo.api.MongoClientAdaptor;
import org.mule.module.mongo.api.MongoClientImpl;
import org.mule.module.mongo.api.MongoCollection;
import org.mule.module.mongo.api.WriteConcern;

import java.io.ByteArrayInputStream;
import java.io.File;
import java.io.FileInputStream;
import java.io.FileNotFoundException;
import java.io.IOException;
import java.io.InputStream;
import java.net.UnknownHostException;
import java.util.Collection;
import java.util.List;
import java.util.Map;

import static org.mule.module.mongo.api.DBObjects.adapt;
import static org.mule.module.mongo.api.DBObjects.from;

/**
 * MongoDB is an open source, high-performance, schema-free, document-oriented database that manages collections of
 * BSON documents.
 * 
 * @author MuleSoft, inc.
 */
@Connector(name = "mongo", schemaVersion = "2.0", friendlyName = "Mongo DB")
public class MongoCloudConnector
{

    private static final String CAPPED_DEFAULT_VALUE = "false";
    private static final String WRITE_CONCERN_DEFAULT_VALUE = "DATABASE_DEFAULT";

    /**
     * The host of the Mongo server
     */
    @Configurable
    @Optional
    @Default("localhost")
    private String host;
    /**
     * The port of the Mongo server
     */
    @Configurable
    @Optional
    @Default("27017")
    private int port;
    /**
     * The database name of the Mongo server
     */
    @Configurable
    @Optional
    @Default("test")
    private String database;

    private MongoClient client;

    /**
     * Lists names of collections available at this database
     * <p/>
     * {@sample.xml ../../../doc/mongo-connector.xml.sample mongo:list-collections}
     * 
     * @return the list of names of collections available at this database
     */
    @Processor
    public Collection<String> listCollections()
    {
        return client.listCollections();
    }

    /**
     * Answers if a collection exists given its name
     * <p/>
     * {@sample.xml ../../../doc/mongo-connector.xml.sample mongo:exists-collection}
     * 
     * @param collection the name of the collection
     * @return if the collection exists
     */
    @Processor
    public boolean existsCollection(String collection)
    {
        return client.existsCollection(collection);
    }

    /**
     * Deletes a collection and all the objects it contains. If the collection does
     * not exist, does nothing.
     * <p/>
     * {@sample.xml ../../../doc/mongo-connector.xml.sample mongo:drop-collection}
     * 
     * @param collection the name of the collection to drop
     */
    @Processor
    public void dropCollection(String collection)
    {
        client.dropCollection(collection);
    }

    /**
     * Creates a new collection. If the collection already exists, a MongoException
     * will be thrown.
     * <p/>
     * {@sample.xml ../../../doc/mongo-connector.xml.sample mongo:create-collection}
     * 
     * @param collection the name of the collection to create
     * @param capped if the collection will be capped
     * @param maxObjects the maximum number of documents the new collection is able
     *            to contain
     * @param size the maximum size of the new collection
     */
    @Processor
    public void createCollection(String collection,
                                 @Optional @Default(CAPPED_DEFAULT_VALUE) boolean capped,
                                 @Optional Integer maxObjects,
                                 @Optional Integer size)
    {
        client.createCollection(collection, capped, maxObjects, size);
    }

    /**
     * Inserts an object in a collection, setting its id if necessary.
     * <p/>
     * {@sample.xml ../../../doc/mongo-connector.xml.sample mongo:insert-object}
     *
     * @param collection the name of the collection where to insert the given object
     * @param dbObject a {@link DBObject} instance.
     * @param writeConcern the optional write concern of insertion
     * @return the id that was just insterted
     */
    @Processor
    public String insertObject(String collection,
                               @Optional @Default("#[payload]") DBObject dbObject,
                               @Optional @Default(WRITE_CONCERN_DEFAULT_VALUE) WriteConcern writeConcern)
    {
        return client.insertObject(collection, dbObject, writeConcern);
    }

    /**
     * Inserts an object in a collection, setting its id if necessary.
     * <p/>
     * A shallow conversion into DBObject is performed - that is, no conversion is
     * performed to its values.
     * <p/>
     * {@sample.xml ../../../doc/mongo-connector.xml.sample
     * mongo:insert-object-from-map}
     * 
     *
     * @param collection the name of the collection where to insert the given object
     * @param elementAttributes alternative way of specifying the element as a
     *            literal Map inside a Mule Flow
     * @param writeConcern the optional write concern of insertion
     * @return the id that was just insterted
     */
    @Processor
    public String insertObjectFromMap(String collection,
                                      @Placement(group = "Element Attributes") @Optional Map<String, String> elementAttributes,
                                      @Optional @Default(WRITE_CONCERN_DEFAULT_VALUE) WriteConcern writeConcern)
    {
        return client.insertObject(collection, (DBObject) adapt(elementAttributes), writeConcern);
    }

    /**
     * Updates objects that matches the given query. If parameter multi is set to
     * false, only the first document matching it will be updated. Otherwise, all the
     * documents matching it will be updated.
     * <p/>
     * {@sample.xml ../../../doc/mongo-connector.xml.sample mongo:update-objects}
     * 
     * @param collection the name of the collection to update
     * @param query the {@link DBObject} query object used to detect the element to
     *            update.
     * @param element the {@link DBObject} mandatory object that will replace that
     *            one which matches the query.
     * @param upsert if the database should create the element if it does not exist
     * @param multi if all or just the first object matching the query will be
     *            updated
     * @param writeConcern the write concern used to update
     */
    @Processor
    public void updateObjects(String collection,
                              DBObject query,
                              @Optional @Default("#[payload]") DBObject element,
                              @Optional @Default(CAPPED_DEFAULT_VALUE) boolean upsert,
                              @Optional @Default("true") boolean multi,
                              @Optional @Default(WRITE_CONCERN_DEFAULT_VALUE) WriteConcern writeConcern)
    {
        client.updateObjects(collection, query, element, upsert, multi, writeConcern);
    }

    /**
     * Updates objects that matches the given query. If parameter multi is set to
     * false, only the first document matching it will be updated. Otherwise, all the
     * documents matching it will be updated.
     * <p/>
     * {@sample.xml ../../../doc/mongo-connector.xml.sample
     * mongo:update-objects-using-map}
     * 
     * @param collection the name of the collection to update
     * @param queryAttributes the query object used to detect the element to update.
     * @param elementAttributes the mandatory object that will replace that one which
     *            matches the query.
     * @param upsert if the database should create the element if it does not exist
     * @param multi if all or just the first object matching the query will be
     *            updated
     * @param writeConcern the write concern used to update
     */
    @Processor
    public void updateObjectsUsingMap(String collection,
                                      @Placement(group = "Query Attributes") Map<String, String> queryAttributes,
                                      @Placement(group = "Element Attributes") Map<String, String> elementAttributes,
                                      @Optional @Default(CAPPED_DEFAULT_VALUE) boolean upsert,
                                      @Optional @Default("true") boolean multi,
                                      @Optional @Default(WRITE_CONCERN_DEFAULT_VALUE) WriteConcern writeConcern)
    {
        client.updateObjects(collection, (DBObject) adapt(queryAttributes), (DBObject) adapt(elementAttributes), upsert, multi,
            writeConcern);
    }

    /**
     * Inserts or updates an object based on its object _id.
     * <p/>
     * {@sample.xml ../../../doc/mongo-connector.xml.sample mongo:save-object}
     * 
     * @param collection the collection where to insert the object
     * @param element the mandatory {@link DBObject} object to insert.
     * @param writeConcern the write concern used to persist the object
     */
    @Processor
    public void saveObject(String collection,
                           @Optional @Default("#[payload]") DBObject element,
                           @Optional @Default(WRITE_CONCERN_DEFAULT_VALUE) WriteConcern writeConcern)
    {
        client.saveObject(collection, from(element), writeConcern);
    }

    /**
     * Inserts or updates an object based on its object _id.
     * <p/>
     * {@sample.xml ../../../doc/mongo-connector.xml.sample
     * mongo:save-object-from-map}
     * 
     * @param collection the collection where to insert the object
     * @param elementAttributes the mandatory object to insert.
     * @param writeConcern the write concern used to persist the object
     */
    @Processor
    public void saveObjectFromMap(String collection,
                                  @Placement(group = "Element Attributes") Map<String, String> elementAttributes,
                                  @Optional @Default(WRITE_CONCERN_DEFAULT_VALUE) WriteConcern writeConcern)
    {
        client.saveObject(collection, (DBObject) adapt(elementAttributes), writeConcern);
    }

    /**
     * Removes all the objects that match the a given optional query. If query is not
     * specified, all objects are removed. However, please notice that this is
     * normally less performant that dropping the collection and creating it and its
     * indices again
     * <p/>
     * {@sample.xml ../../../doc/mongo-connector.xml.sample mongo:remove-objects}
     * 
     * @param collection the collection whose elements will be removed
     * @param query the optional {@link DBObject} query object. Objects that match it
     *            will be removed.
     * @param writeConcern the write concern used to remove the object
     */
    @Processor
    public void removeObjects(String collection,
                              @Optional @Default("#[payload]") DBObject query,
                              @Optional @Default(WRITE_CONCERN_DEFAULT_VALUE) WriteConcern writeConcern)
    {
        client.removeObjects(collection, query, writeConcern);
    }

    /**
     * Removes all the objects that match the a given optional query. If query is not
     * specified, all objects are removed. However, please notice that this is
     * normally less performant that dropping the collection and creating it and its
     * indices again
     * <p/>
     * {@sample.xml ../../../doc/mongo-connector.xml.sample
     * mongo:remove-using-query-map}
     * 
     * @param collection the collection whose elements will be removed
     * @param queryAttributes the query object. Objects that match it will be
     *            removed.
     * @param writeConcern the write concern used to remove the object
     */
    @Processor
    public void removeUsingQueryMap(String collection,
                                    @Placement(group = "Query Attributes") Map<String, String> queryAttributes,
                                    @Optional @Default(WRITE_CONCERN_DEFAULT_VALUE) WriteConcern writeConcern)
    {
        client.removeObjects(collection, (DBObject) adapt(queryAttributes), writeConcern);
    }

    /**
     * Transforms a collection into a collection of aggregated groups, by applying a
     * supplied element-mapping function to each element, that transforms each one
     * into a key-value pair, grouping the resulting pairs by key, and finally
     * reducing values in each group applying a suppling 'reduce' function.
     * <p/>
     * Each supplied function is coded in JavaScript.
     * <p/>
     * Note that the correct way of writing those functions may not be obvious;
     * please consult MongoDB documentation for writing them.
     * <p/>
     * {@sample.xml ../../../doc/mongo-connector.xml.sample mongo:map-reduce-objects}
     * 
     * @param collection the name of the collection to map and reduce
     * @param mapFunction a JavaScript encoded mapping function
     * @param reduceFunction a JavaScript encoded reducing function
     * @param outputCollection the name of the output collection to write the
     *            results, replacing previous collection if existed, mandatory when
     *            results may be larger than 16MB. If outputCollection is
     *            unspecified, the computation is performed in-memory and not
     *            persisted.
     * @return an iterable that retrieves the resulting collection of
     *         {@link DBObject}
     */
    @Processor
    public Iterable<DBObject> mapReduceObjects(String collection,
                                               String mapFunction,
                                               String reduceFunction,
                                               @Optional String outputCollection)
    {
        return client.mapReduceObjects(collection, mapFunction, reduceFunction, outputCollection);
    }

    /**
     * Counts the number of objects that match the given query. If no query is
     * passed, returns the number of elements in the collection
     * <p/>
     * {@sample.xml ../../../doc/mongo-connector.xml.sample mongo:count-objects}
     * 
     * @param collection the target collection
     * @param query the optional {@link DBObject} query for counting objects. Only
     *            objects matching it will be counted. If unspecified, all objects
     *            are counted.
     * @return the amount of objects that matches the query
     */
    @Processor
    public long countObjects(String collection, @Optional @Default("#[payload]") DBObject query)
    {
        return client.countObjects(collection, query);
    }

    /**
     * Counts the number of objects that match the given query. If no query is
     * passed, returns the number of elements in the collection
     * <p/>
     * {@sample.xml ../../../doc/mongo-connector.xml.sample
     * mongo:count-objects-using-query-map}
     * 
     * @param collection the target collection
     * @param queryAttributes the optional query for counting objects. Only objects
     *            matching it will be counted. If unspecified, all objects are
     *            counted.
     * @return the amount of objects that matches the query
     */
    @Processor
    public long countObjectsUsingQueryMap(String collection, @Placement(group = "Query Attributes") @Optional Map<String, String> queryAttributes)
    {
        return client.countObjects(collection, (DBObject) adapt(queryAttributes));
    }

    /**
     * Finds all objects that match a given query. If no query is specified, all
     * objects of the collection are retrieved. If no fields object is specified, all
     * fields are retrieved.
     * <p/>
     * {@sample.xml ../../../doc/mongo-connector.xml.sample mongo:find-objects}
     * 
     * @param collection the target collection
     * @param query the optional {@link DBObject} query object. If unspecified, all
     *            documents are returned.
     * @param fields alternative way of passing fields as a literal List
     * @return an iterable of {@link DBObject}
     */
    @Processor
    public Iterable<DBObject> findObjects(String collection,
<<<<<<< HEAD
                                          @Optional @Default("#[payload]") DBObject query,
                                          @Optional List<String> fields)
=======
                                          @Optional DBObject query,
                                          @Placement(group = "Fields") @Optional List<String> fields)
>>>>>>> 29d96abb
    {
        return client.findObjects(collection, query, fields);
    }

    /**
     * Finds all objects that match a given query. If no query is specified, all
     * objects of the collection are retrieved. If no fields object is specified, all
     * fields are retrieved.
     * <p/>
     * {@sample.xml ../../../doc/mongo-connector.xml.sample
     * mongo:find-objects-using-query-map}
     * 
     * @param collection the target collection
     * @param queryAttributes the optional query object. If unspecified, all
     *            documents are returned.
     * @param fields alternative way of passing fields as a literal List
     * @return an iterable of {@link DBObject}
     */
    @Processor
    public Iterable<DBObject> findObjectsUsingQueryMap(String collection,
                                                       @Placement(group = "Query Attributes") @Optional Map<String, String> queryAttributes,
                                                       @Placement(group = "Fields") @Optional List<String> fields)
    {
        return client.findObjects(collection, (DBObject) adapt(queryAttributes), fields);
    }

    /**
     * Finds the first object that matches a given query. Throws a
     * {@link MongoException} if no one matches the given query
     * <p/>
     * {@sample.xml ../../../doc/mongo-connector.xml.sample mongo:find-one-object}
     * 
     * @param collection the target collection
     * @param query the mandatory {@link DBObject} query object that the returned
     *            object matches.
     * @param fields alternative way of passing fields as a literal List
     * @return a non-null {@link DBObject} that matches the query.
     */
    @Processor
<<<<<<< HEAD
    public DBObject findOneObject(String collection, @Optional @Default("#[payload]") DBObject query, @Optional List<String> fields)
=======
    public DBObject findOneObject(String collection,
                                  DBObject query,
                                  @Placement(group = "Fields") @Optional List<String> fields)
>>>>>>> 29d96abb
    {
        return client.findOneObject(collection, query, fields);

    }

    /**
     * Finds the first object that matches a given query. Throws a
     * {@link MongoException} if no one matches the given query
     * <p/>
     * {@sample.xml ../../../doc/mongo-connector.xml.sample
     * mongo:find-one-object-using-query-map}
     * 
     * @param collection the target collection
     * @param queryAttributes the mandatory query object that the returned object
     *            matches.
     * @param fields alternative way of passing fields as a literal List
     * @return a non-null {@link DBObject} that matches the query.
     */
    @Processor
    public DBObject findOneObjectUsingQueryMap(String collection,
                                               @Placement(group = "Query Attributes") Map<String, String> queryAttributes,
                                               @Placement(group = "Fields") @Optional List<String> fields)
    {
        return client.findOneObject(collection, (DBObject) adapt(queryAttributes), fields);

    }

    /**
     * Creates a new index
     * <p/>
     * {@sample.xml ../../../doc/mongo-connector.xml.sample mongo:create-index}
     * 
     * @param collection the name of the collection where the index will be created
     * @param field the name of the field which will be indexed
     * @param order the indexing order
     */
    @Processor
    public void createIndex(String collection, String field, @Optional @Default("ASC") IndexOrder order)
    {
        client.createIndex(collection, field, order);
    }

    /**
     * Drops an existing index
     * <p/>
     * {@sample.xml ../../../doc/mongo-connector.xml.sample mongo:drop-index}
     * 
     * @param collection the name of the collection where the index is
     * @param index the name of the index to drop
     */
    @Processor
    public void dropIndex(String collection, String index)
    {
        client.dropIndex(collection, index);
    }

    /**
     * List existent indices in a collection
     * <p/>
     * {@sample.xml ../../../doc/mongo-connector.xml.sample mongo:list-indices}
     * 
     * @param collection the name of the collection
     * @return a collection of {@link DBObject} with indices information
     */
    @Processor
    public Collection<DBObject> listIndices(String collection)
    {
        return client.listIndices(collection);
    }

    /**
     * Creates a new GridFSFile in the database, saving the given content, filename,
     * contentType, and extraData, and answers it.
     * <p/>
     * {@sample.xml ../../../doc/mongo-connector.xml.sample
     * mongo:create-file-from-payload}
     * 
     * @param payload the mandatory content of the new gridfs file. It may be a
     *            java.io.File, a byte[] or an InputStream.
     * @param filename the mandatory name of new file.
     * @param contentType the optional content type of the new file
     * @param metadata the optional {@link DBObject} metadata of the new content type
     * @return the new GridFSFile {@link DBObject}
     * @throws IOException
     */
    @Processor
    public DBObject createFileFromPayload(@Payload Object payload,
                                          String filename,
                                          @Optional String contentType,
                                          @Optional DBObject metadata) throws IOException
    {
        InputStream stream = toStream(payload);
        try
        {
            return client.createFile(stream, filename, contentType, metadata);
        }
        finally
        {
            stream.close();
        }
    }

    private InputStream toStream(Object content) throws FileNotFoundException
    {
        if (content instanceof InputStream)
        {
            return (InputStream) content;
        }
        if (content instanceof byte[])
        {
            return new ByteArrayInputStream((byte[]) content);
        }
        if (content instanceof File)
        {
            return new FileInputStream((File) content);
        }
        throw new IllegalArgumentException("Content " + content + " is not supported");
    }

    /**
     * Lists all the files that match the given query
     * <p/>
     * {@sample.xml ../../../doc/mongo-connector.xml.sample mongo:find-files}
     * 
     * @param query a {@link DBObject} query the optional query
     * @return a {@link DBObject} files iterable
     */
    @Processor
    public Iterable<DBObject> findFiles(@Optional @Default("#[payload]")  DBObject query)
    {
        return client.findFiles(from(query));
    }

    /**
     * Lists all the files that match the given query
     * <p/>
     * {@sample.xml ../../../doc/mongo-connector.xml.sample
     * mongo:find-files-using-query-map}
     * 
     * @param queryAttributes the optional query attributes
     * @return a {@link DBObject} files iterable
     */
    @Processor
    public Iterable<DBObject> findFilesUsingQueryMap(@Placement(group = "Query Attributes") @Optional Map<String, String> queryAttributes)
    {
        return client.findFiles((DBObject) adapt(queryAttributes));
    }

    /**
     * Answers the first file that matches the given query. If no object matches it,
     * a MongoException is thrown.
     * <p/>
     * {@sample.xml ../../../doc/mongo-connector.xml.sample mongo:find-one-file}
     * 
     * @param query the {@link DBObject} mandatory query
     * @return a {@link DBObject}
     */
    @Processor
    public DBObject findOneFile(DBObject query)
    {
        return client.findOneFile(from(query));
    }

    /**
     * Answers the first file that matches the given query. If no object matches it,
     * a MongoException is thrown.
     * <p/>
     * {@sample.xml ../../../doc/mongo-connector.xml.sample
     * mongo:find-one-file-using-query-map}
     * 
     * @param queryAttributes the mandatory query
     * @return a {@link DBObject}
     */
    @Processor
    public DBObject findOneFileUsingQueryMap(@Placement(group = "Query Attributes") Map<String, String> queryAttributes)
    {
        return client.findOneFile((DBObject) adapt(queryAttributes));
    }

    /**
     * Answers an inputstream to the contents of the first file that matches the
     * given query. If no object matches it, a MongoException is thrown.
     * <p/>
     * {@sample.xml ../../../doc/mongo-connector.xml.sample mongo:get-file-content}
     * 
     * @param query the {@link DBObject} mandatory query
     * @return an InputStream to the file contents
     */
    @Processor
    public InputStream getFileContent(@Optional @Default("#[payload]") DBObject query)
    {
        return client.getFileContent(from(query));
    }

    /**
     * Answers an inputstream to the contents of the first file that matches the
     * given queryAttributes. If no object matches it, a MongoException is thrown.
     * <p/>
     * {@sample.xml ../../../doc/mongo-connector.xml.sample
     * mongo:get-file-content-using-query-map}
     * 
     * @param queryAttributes the mandatory query attributes
     * @return an InputStream to the file contents
     */
    @Processor
    public InputStream getFileContentUsingQueryMap(@Placement(group = "Query Attributes") Map<String, String> queryAttributes)
    {
        return client.getFileContent((DBObject) adapt(queryAttributes));
    }

    /**
     * Lists all the files that match the given query, sorting them by filename. If
     * no query is specified, all files are listed.
     * <p/>
     * {@sample.xml ../../../doc/mongo-connector.xml.sample mongo:list-files}
     * 
     * @param query the {@link DBObject} optional query
     * @return an iterable of {@link DBObject}
     */
    @Processor
    public Iterable<DBObject> listFiles(@Optional @Default("#[payload]") DBObject query)
    {
        return client.listFiles(from(query));
    }

    /**
     * Lists all the files that match the given query, sorting them by filename. If
     * no query is specified, all files are listed.
     * <p/>
     * {@sample.xml ../../../doc/mongo-connector.xml.sample
     * mongo:list-files-using-query-map}
     * 
     * @param queryAttributes the optional query
     * @return an iterable of {@link DBObject}
     */
    @Processor
    public Iterable<DBObject> listFilesUsingQueryMap(@Placement(group = "Query Attributes") @Optional Map<String, String> queryAttributes)
    {
        return client.listFiles((DBObject) adapt(queryAttributes));
    }

    /**
     * Removes all the files that match the given query. If no query is specified,
     * all files are removed
     * <p/>
     * {@sample.xml ../../../doc/mongo-connector.xml.sample mongo:remove-files}
     * 
     * @param query the {@link DBObject} optional query
     */
    @Processor
    public void removeFiles(@Optional @Default("#[payload]")  DBObject query)
    {
        client.removeFiles(from(query));
    }

    /**
     * Removes all the files that match the given query. If no query is specified,
     * all files are removed
     * <p/>
     * {@sample.xml ../../../doc/mongo-connector.xml.sample
     * mongo:remove-files-using-query-map}
     * 
     * @param queryAttributes the optional query
     */
    @Processor
    public void removeFilesUsingQueryMap(@Placement(group = "Query Attributes") @Optional Map<String, String> queryAttributes)
    {
        client.removeFiles((DBObject) adapt(queryAttributes));
    }

    /**
     * Convert JSON to DBObject.
     * <p/>
     * {@sample.xml ../../../doc/mongo-connector.xml.sample mongo:jsonToDbobject}
     * 
     * @param input the input for this transformer
     * @return the converted {@link DBObject}
     */
    @Transformer(sourceTypes = {String.class})
    public static DBObject jsonToDbobject(Object input)
    {
        return (DBObject) JSON.parse((String) input);
    }

    /**
     * Convert DBObject to Json.
     * <p/>
     * {@sample.xml ../../../doc/mongo-connector.xml.sample mongo:dbobjectToJson}
     * 
     * @param input the input for this transformer
     * @return the converted string representation
     */
    @Transformer(sourceTypes = {DBObject.class})
    public static String dbobjectToJson(Object input)
    {
        return JSON.serialize(input);
    }

    /**
     * Convert a BasicBSONList into Json.
     * <p/>
     * {@sample.xml ../../../doc/mongo-connector.xml.sample mongo:bsonListToJson}
     * 
     * @param input the input for this transformer
     * @return the converted string representation
     */
    @Transformer(sourceTypes = {BasicBSONList.class})
    public static String bsonListToJson(Object input)
    {
        return JSON.serialize(input);
    }

    /**
     * Convert a BasicBSONList into Json.
     * <p/>
     * {@sample.xml ../../../doc/mongo-connector.xml.sample
     * mongo:mongoCollectionToJson}
     * 
     * @param input the input for this transformer
     * @return the converted string representation
     */
    @Transformer(sourceTypes = {MongoCollection.class})
    public static String mongoCollectionToJson(Object input)
    {
        return JSON.serialize(input);
    }

    /**
     * Convert a DBObject into Map.
     * <p/>
     * {@sample.xml ../../../doc/mongo-connector.xml.sample
     * mongo:dbObjectToMap}
     *
     *
     * @param input the input for this transformer
     * @return the converted Map representation
     */
    @Transformer(sourceTypes = {DBObject.class})
    @SuppressWarnings("unchecked")
    public static Map dbObjectToMap(Object input)
    {
        return ((DBObject) input).toMap();
    }

    /**
     * Method invoked when a {@link MongoSession} needs to be created.
     * 
     * @param username the username to use in case authentication is required
     * @param password the password to use in case authentication is required, null
     *            if no authentication is desired
     * @return the newly created {@link MongoSession}
     * @throws org.mule.api.ConnectionException
     */
    @Connect
    public void connect(@ConnectionKey String username, @Password String password) throws ConnectionException
    {
        DB db = null;
        try
        {
            db = getDatabase(new Mongo(host, port), username, password);
        }
        catch (UnknownHostException e)
        {
            throw new ConnectionException(ConnectionExceptionCode.UNKNOWN_HOST, null, e.getMessage());
        }
        this.client = new MongoClientImpl(db);
    }

    /**
     * Method invoked when the {@link MongoSession} is to be destroyed.
     */
    @Disconnect
    public void disconnect()
    {
        this.client = null;
    }
    
    @ValidateConnection
    public boolean isConnected() {
        return this.client != null;
    }
    
    @ConnectionIdentifier
    public String connectionId() {
        return "unknown";
    }

    private DB getDatabase(Mongo mongo, String username, String password)
    {
        DB db = mongo.getDB(database);
        if (password != null)
        {
            Validate.notNull(username, "Username must not be null if password is set");
            db.authenticate(username, password.toCharArray());
        }
        return db;
    }

    protected MongoClient adaptClient(MongoClient client)
    {
        return MongoClientAdaptor.adapt(client);
    }

    public String getDatabase()
    {
        return database;
    }

    public void setDatabase(String database)
    {
        this.database = database;
    }

    public String getHost()
    {
        return host;
    }

    public void setHost(String host)
    {
        this.host = host;
    }

    public int getPort()
    {
        return port;
    }

    public void setPort(int port)
    {
        this.port = port;
    }
}<|MERGE_RESOLUTION|>--- conflicted
+++ resolved
@@ -415,13 +415,8 @@
      */
     @Processor
     public Iterable<DBObject> findObjects(String collection,
-<<<<<<< HEAD
                                           @Optional @Default("#[payload]") DBObject query,
-                                          @Optional List<String> fields)
-=======
-                                          @Optional DBObject query,
                                           @Placement(group = "Fields") @Optional List<String> fields)
->>>>>>> 29d96abb
     {
         return client.findObjects(collection, query, fields);
     }
@@ -461,13 +456,7 @@
      * @return a non-null {@link DBObject} that matches the query.
      */
     @Processor
-<<<<<<< HEAD
-    public DBObject findOneObject(String collection, @Optional @Default("#[payload]") DBObject query, @Optional List<String> fields)
-=======
-    public DBObject findOneObject(String collection,
-                                  DBObject query,
-                                  @Placement(group = "Fields") @Optional List<String> fields)
->>>>>>> 29d96abb
+    public DBObject findOneObject(String collection, @Optional @Default("#[payload]") DBObject query, @Placement(group = "Fields") @Optional List<String> fields)
     {
         return client.findOneObject(collection, query, fields);
 
