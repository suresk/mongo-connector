/**
 * Mule Mongo Connector
 *
 * Copyright (c) MuleSoft, Inc.  All rights reserved.  http://www.mulesoft.com
 *
 * The software in this package is published under the terms of the CPAL v1.0
 * license, a copy of which has been included with this distribution in the
 * LICENSE.txt file.
 */

package org.mule.module.mongo;

<<<<<<< HEAD
import static org.mule.module.mongo.api.DBObjects.adapt;
import static org.mule.module.mongo.api.DBObjects.from;

import java.io.ByteArrayInputStream;
import java.io.File;
import java.io.FileInputStream;
import java.io.FileNotFoundException;
import java.io.IOException;
import java.io.InputStream;
import java.net.UnknownHostException;
import java.util.Collection;
import java.util.List;
import java.util.Map;

=======
import com.mongodb.DB;
import com.mongodb.DBObject;
import com.mongodb.Mongo;
import com.mongodb.MongoException;
import com.mongodb.util.JSON;
>>>>>>> dfdfdc01
import org.apache.commons.lang.Validate;
import org.bson.types.BasicBSONList;
import org.mule.api.ConnectionException;
import org.mule.api.ConnectionExceptionCode;
import org.mule.api.annotations.Configurable;
import org.mule.api.annotations.Connect;
import org.mule.api.annotations.ConnectionIdentifier;
import org.mule.api.annotations.Connector;
import org.mule.api.annotations.Disconnect;
import org.mule.api.annotations.Processor;
import org.mule.api.annotations.Transformer;
import org.mule.api.annotations.ValidateConnection;
import org.mule.api.annotations.display.Password;
import org.mule.api.annotations.display.Placement;
import org.mule.api.annotations.param.ConnectionKey;
import org.mule.api.annotations.param.Default;
import org.mule.api.annotations.param.Optional;
import org.mule.api.annotations.param.Payload;
import org.mule.module.mongo.api.IndexOrder;
import org.mule.module.mongo.api.MongoClient;
import org.mule.module.mongo.api.MongoClientAdaptor;
import org.mule.module.mongo.api.MongoClientImpl;
import org.mule.module.mongo.api.MongoCollection;
import org.mule.module.mongo.api.WriteConcern;

import java.io.ByteArrayInputStream;
import java.io.File;
import java.io.FileInputStream;
import java.io.FileNotFoundException;
import java.io.IOException;
import java.io.InputStream;
import java.net.UnknownHostException;
import java.util.Collection;
import java.util.List;
import java.util.Map;

import static org.mule.module.mongo.api.DBObjects.from;

/**
 * MongoDB is an open source, high-performance, schema-free, document-oriented database that manages collections of
 * BSON documents.
 * 
 * @author MuleSoft, inc.
 */
@Connector(name = "mongo", schemaVersion = "2.0", friendlyName = "Mongo DB")
public class MongoCloudConnector
{

    private static final String CAPPED_DEFAULT_VALUE = "false";
    private static final String WRITE_CONCERN_DEFAULT_VALUE = "DATABASE_DEFAULT";

    /**
     * The host of the Mongo server
     */
    @Configurable
    @Optional
    @Default("localhost")
    private String host;
    /**
     * The port of the Mongo server
     */
    @Configurable
    @Optional
    @Default("27017")
    private int port;
    /**
     * The database name of the Mongo server
     */
    @Configurable
    @Optional
    @Default("test")
    private String database;

    private MongoClient client;

    /**
     * Lists names of collections available at this database
     * <p/>
     * {@sample.xml ../../../doc/mongo-connector.xml.sample mongo:list-collections}
     * 
     * @return the list of names of collections available at this database
     */
    @Processor
    public Collection<String> listCollections()
    {
        return client.listCollections();
    }

    /**
     * Answers if a collection exists given its name
     * <p/>
     * {@sample.xml ../../../doc/mongo-connector.xml.sample mongo:exists-collection}
     * 
     * @param collection the name of the collection
     * @return if the collection exists
     */
    @Processor
    public boolean existsCollection(String collection)
    {
        return client.existsCollection(collection);
    }

    /**
     * Deletes a collection and all the objects it contains. If the collection does
     * not exist, does nothing.
     * <p/>
     * {@sample.xml ../../../doc/mongo-connector.xml.sample mongo:drop-collection}
     * 
     * @param collection the name of the collection to drop
     */
    @Processor
    public void dropCollection(String collection)
    {
        client.dropCollection(collection);
    }

    /**
     * Creates a new collection. If the collection already exists, a MongoException
     * will be thrown.
     * <p/>
     * {@sample.xml ../../../doc/mongo-connector.xml.sample mongo:create-collection}
     * 
     * @param collection the name of the collection to create
     * @param capped if the collection will be capped
     * @param maxObjects the maximum number of documents the new collection is able
     *            to contain
     * @param size the maximum size of the new collection
     */
    @Processor
    public void createCollection(String collection,
                                 @Optional @Default(CAPPED_DEFAULT_VALUE) boolean capped,
                                 @Optional Integer maxObjects,
                                 @Optional Integer size)
    {
        client.createCollection(collection, capped, maxObjects, size);
    }

    /**
     * Inserts an object in a collection, setting its id if necessary.
     * <p/>
     * {@sample.xml ../../../doc/mongo-connector.xml.sample mongo:insert-object}
     *
     * @param collection the name of the collection where to insert the given object
     * @param dbObject a {@link DBObject} instance.
     * @param writeConcern the optional write concern of insertion
     * @return the id that was just insterted
     */
    @Processor
    public String insertObject(String collection,
                               DBObject dbObject,
                               @Optional @Default(WRITE_CONCERN_DEFAULT_VALUE) WriteConcern writeConcern)
    {
        return client.insertObject(collection, dbObject, writeConcern);
    }

    /**
     * Inserts an object in a collection, setting its id if necessary.
     * <p/>
     * A shallow conversion into DBObject is performed - that is, no conversion is
     * performed to its values.
     * <p/>
     * {@sample.xml ../../../doc/mongo-connector.xml.sample
     * mongo:insert-object-from-map}
     * 
     *
     * @param collection the name of the collection where to insert the given object
     * @param elementAttributes alternative way of specifying the element as a
     *            literal Map inside a Mule Flow
     * @param writeConcern the optional write concern of insertion
     * @return the id that was just insterted
     */
    @Processor
    public String insertObjectFromMap(String collection,
                                      @Placement(group = "Element Attributes") @Optional Map<String, String> elementAttributes,
                                      @Optional @Default(WRITE_CONCERN_DEFAULT_VALUE) WriteConcern writeConcern)
    {
        return client.insertObject(collection, (DBObject) adapt(elementAttributes), writeConcern);
    }

    /**
     * Updates objects that matches the given query. If parameter multi is set to
     * false, only the first document matching it will be updated. Otherwise, all the
     * documents matching it will be updated.
     * <p/>
     * {@sample.xml ../../../doc/mongo-connector.xml.sample mongo:update-objects}
     * 
     * @param collection the name of the collection to update
     * @param query the {@link DBObject} query object used to detect the element to
     *            update.
     * @param element the {@link DBObject} mandatory object that will replace that
     *            one which matches the query.
     * @param upsert if the database should create the element if it does not exist
     * @param multi if all or just the first object matching the query will be
     *            updated
     * @param writeConcern the write concern used to update
     */
    @Processor
    public void updateObjects(String collection,
                              DBObject query,
                              DBObject element,
                              @Optional @Default(CAPPED_DEFAULT_VALUE) boolean upsert,
                              @Optional @Default("true") boolean multi,
                              @Optional @Default(WRITE_CONCERN_DEFAULT_VALUE) WriteConcern writeConcern)
    {
        client.updateObjects(collection, query, element, upsert, multi, writeConcern);
    }

    /**
     * Updates objects that matches the given query. If parameter multi is set to
     * false, only the first document matching it will be updated. Otherwise, all the
     * documents matching it will be updated.
     * <p/>
     * {@sample.xml ../../../doc/mongo-connector.xml.sample
     * mongo:update-objects-using-map}
     * 
     * @param collection the name of the collection to update
     * @param queryAttributes the query object used to detect the element to update.
     * @param elementAttributes the mandatory object that will replace that one which
     *            matches the query.
     * @param upsert if the database should create the element if it does not exist
     * @param multi if all or just the first object matching the query will be
     *            updated
     * @param writeConcern the write concern used to update
     */
    @Processor
    public void updateObjectsUsingMap(String collection,
                                      @Placement(group = "Query Attributes") Map<String, String> queryAttributes,
                                      @Placement(group = "Element Attributes") Map<String, String> elementAttributes,
                                      @Optional @Default(CAPPED_DEFAULT_VALUE) boolean upsert,
                                      @Optional @Default("true") boolean multi,
                                      @Optional @Default(WRITE_CONCERN_DEFAULT_VALUE) WriteConcern writeConcern)
    {
        client.updateObjects(collection, (DBObject) adapt(queryAttributes), (DBObject) adapt(elementAttributes), upsert, multi,
            writeConcern);
    }

    /**
     * Inserts or updates an object based on its object _id.
     * <p/>
     * {@sample.xml ../../../doc/mongo-connector.xml.sample mongo:save-object}
     * 
     * @param collection the collection where to insert the object
     * @param element the mandatory {@link DBObject} object to insert.
     * @param writeConcern the write concern used to persist the object
     */
    @Processor
    public void saveObject(String collection,
                           DBObject element,
                           @Optional @Default(WRITE_CONCERN_DEFAULT_VALUE) WriteConcern writeConcern)
    {
        client.saveObject(collection, from(element), writeConcern);
    }

    /**
     * Inserts or updates an object based on its object _id.
     * <p/>
     * {@sample.xml ../../../doc/mongo-connector.xml.sample
     * mongo:save-object-from-map}
     * 
     * @param collection the collection where to insert the object
     * @param elementAttributes the mandatory object to insert.
     * @param writeConcern the write concern used to persist the object
     */
    @Processor
    public void saveObjectFromMap(String collection,
                                  @Placement(group = "Element Attributes") Map<String, String> elementAttributes,
                                  @Optional @Default(WRITE_CONCERN_DEFAULT_VALUE) WriteConcern writeConcern)
    {
        client.saveObject(collection, (DBObject) adapt(elementAttributes), writeConcern);
    }

    /**
     * Removes all the objects that match the a given optional query. If query is not
     * specified, all objects are removed. However, please notice that this is
     * normally less performant that dropping the collection and creating it and its
     * indices again
     * <p/>
     * {@sample.xml ../../../doc/mongo-connector.xml.sample mongo:remove-objects}
     * 
     * @param collection the collection whose elements will be removed
     * @param query the optional {@link DBObject} query object. Objects that match it
     *            will be removed.
     * @param writeConcern the write concern used to remove the object
     */
    @Processor
    public void removeObjects(String collection,
                              DBObject query,
                              @Optional @Default(WRITE_CONCERN_DEFAULT_VALUE) WriteConcern writeConcern)
    {
        client.removeObjects(collection, query, writeConcern);
    }

    /**
     * Removes all the objects that match the a given optional query. If query is not
     * specified, all objects are removed. However, please notice that this is
     * normally less performant that dropping the collection and creating it and its
     * indices again
     * <p/>
     * {@sample.xml ../../../doc/mongo-connector.xml.sample
     * mongo:remove-using-query-map}
     * 
     * @param collection the collection whose elements will be removed
     * @param queryAttributes the query object. Objects that match it will be
     *            removed.
     * @param writeConcern the write concern used to remove the object
     */
    @Processor
    public void removeUsingQueryMap(String collection,
                                    @Placement(group = "Query Attributes") Map<String, String> queryAttributes,
                                    @Optional @Default(WRITE_CONCERN_DEFAULT_VALUE) WriteConcern writeConcern)
    {
        client.removeObjects(collection, (DBObject) adapt(queryAttributes), writeConcern);
    }

    /**
     * Transforms a collection into a collection of aggregated groups, by applying a
     * supplied element-mapping function to each element, that transforms each one
     * into a key-value pair, grouping the resulting pairs by key, and finally
     * reducing values in each group applying a suppling 'reduce' function.
     * <p/>
     * Each supplied function is coded in JavaScript.
     * <p/>
     * Note that the correct way of writing those functions may not be obvious;
     * please consult MongoDB documentation for writing them.
     * <p/>
     * {@sample.xml ../../../doc/mongo-connector.xml.sample mongo:map-reduce-objects}
     * 
     * @param collection the name of the collection to map and reduce
     * @param mapFunction a JavaScript encoded mapping function
     * @param reduceFunction a JavaScript encoded reducing function
     * @param outputCollection the name of the output collection to write the
     *            results, replacing previous collection if existed, mandatory when
     *            results may be larger than 16MB. If outputCollection is
     *            unspecified, the computation is performed in-memory and not
     *            persisted.
     * @return an iterable that retrieves the resulting collection of
     *         {@link DBObject}
     */
    @Processor
    public Iterable<DBObject> mapReduceObjects(String collection,
                                               String mapFunction,
                                               String reduceFunction,
                                               @Optional String outputCollection)
    {
        return client.mapReduceObjects(collection, mapFunction, reduceFunction, outputCollection);
    }

    /**
     * Counts the number of objects that match the given query. If no query is
     * passed, returns the number of elements in the collection
     * <p/>
     * {@sample.xml ../../../doc/mongo-connector.xml.sample mongo:count-objects}
     * 
     * @param collection the target collection
     * @param query the optional {@link DBObject} query for counting objects. Only
     *            objects matching it will be counted. If unspecified, all objects
     *            are counted.
     * @return the amount of objects that matches the query
     */
    @Processor
    public long countObjects(String collection, @Optional DBObject query)
    {
        return client.countObjects(collection, query);
    }

    /**
     * Counts the number of objects that match the given query. If no query is
     * passed, returns the number of elements in the collection
     * <p/>
     * {@sample.xml ../../../doc/mongo-connector.xml.sample
     * mongo:count-objects-using-query-map}
     * 
     * @param collection the target collection
     * @param queryAttributes the optional query for counting objects. Only objects
     *            matching it will be counted. If unspecified, all objects are
     *            counted.
     * @return the amount of objects that matches the query
     */
    @Processor
    public long countObjectsUsingQueryMap(String collection, @Placement(group = "Query Attributes") @Optional Map<String, String> queryAttributes)
    {
        return client.countObjects(collection, (DBObject) adapt(queryAttributes));
    }

    /**
     * Finds all objects that match a given query. If no query is specified, all
     * objects of the collection are retrieved. If no fields object is specified, all
     * fields are retrieved.
     * <p/>
     * {@sample.xml ../../../doc/mongo-connector.xml.sample mongo:find-objects}
     * 
     * @param collection the target collection
     * @param query the optional {@link DBObject} query object. If unspecified, all
     *            documents are returned.
     * @param fields alternative way of passing fields as a literal List
     * @return an iterable of {@link DBObject}
     */
    @Processor
    public Iterable<DBObject> findObjects(String collection,
                                          @Optional DBObject query,
                                          @Placement(group = "Fields") @Optional List<String> fields)
    {
        return client.findObjects(collection, query, fields);
    }

    /**
     * Finds all objects that match a given query. If no query is specified, all
     * objects of the collection are retrieved. If no fields object is specified, all
     * fields are retrieved.
     * <p/>
     * {@sample.xml ../../../doc/mongo-connector.xml.sample
     * mongo:find-objects-using-query-map}
     * 
     * @param collection the target collection
     * @param queryAttributes the optional query object. If unspecified, all
     *            documents are returned.
     * @param fields alternative way of passing fields as a literal List
     * @return an iterable of {@link DBObject}
     */
    @Processor
    public Iterable<DBObject> findObjectsUsingQueryMap(String collection,
                                                       @Placement(group = "Query Attributes") @Optional Map<String, String> queryAttributes,
                                                       @Placement(group = "Fields") @Optional List<String> fields)
    {
        return client.findObjects(collection, (DBObject) adapt(queryAttributes), fields);
    }

    /**
     * Finds the first object that matches a given query. Throws a
     * {@link MongoException} if no one matches the given query
     * <p/>
     * {@sample.xml ../../../doc/mongo-connector.xml.sample mongo:find-one-object}
     * 
     * @param collection the target collection
     * @param query the mandatory {@link DBObject} query object that the returned
     *            object matches.
     * @param fields alternative way of passing fields as a literal List
     * @return a non-null {@link DBObject} that matches the query.
     */
    @Processor
    public DBObject findOneObject(String collection,
                                  DBObject query,
                                  @Placement(group = "Fields") @Optional List<String> fields)
    {
        return client.findOneObject(collection, query, fields);

    }

    /**
     * Finds the first object that matches a given query. Throws a
     * {@link MongoException} if no one matches the given query
     * <p/>
     * {@sample.xml ../../../doc/mongo-connector.xml.sample
     * mongo:find-one-object-using-query-map}
     * 
     * @param collection the target collection
     * @param queryAttributes the mandatory query object that the returned object
     *            matches.
     * @param fields alternative way of passing fields as a literal List
     * @return a non-null {@link DBObject} that matches the query.
     */
    @Processor
    public DBObject findOneObjectUsingQueryMap(String collection,
                                               @Placement(group = "Query Attributes") Map<String, String> queryAttributes,
                                               @Placement(group = "Fields") @Optional List<String> fields)
    {
        return client.findOneObject(collection, (DBObject) adapt(queryAttributes), fields);

    }

    /**
     * Creates a new index
     * <p/>
     * {@sample.xml ../../../doc/mongo-connector.xml.sample mongo:create-index}
     * 
     * @param collection the name of the collection where the index will be created
     * @param field the name of the field which will be indexed
     * @param order the indexing order
     */
    @Processor
    public void createIndex(String collection, String field, @Optional @Default("ASC") IndexOrder order)
    {
        client.createIndex(collection, field, order);
    }

    /**
     * Drops an existing index
     * <p/>
     * {@sample.xml ../../../doc/mongo-connector.xml.sample mongo:drop-index}
     * 
     * @param collection the name of the collection where the index is
     * @param index the name of the index to drop
     */
    @Processor
    public void dropIndex(String collection, String index)
    {
        client.dropIndex(collection, index);
    }

    /**
     * List existent indices in a collection
     * <p/>
     * {@sample.xml ../../../doc/mongo-connector.xml.sample mongo:list-indices}
     * 
     * @param collection the name of the collection
     * @return a collection of {@link DBObject} with indices information
     */
    @Processor
    public Collection<DBObject> listIndices(String collection)
    {
        return client.listIndices(collection);
    }

    /**
     * Creates a new GridFSFile in the database, saving the given content, filename,
     * contentType, and extraData, and answers it.
     * <p/>
     * {@sample.xml ../../../doc/mongo-connector.xml.sample
     * mongo:create-file-from-payload}
     * 
     * @param payload the mandatory content of the new gridfs file. It may be a
     *            java.io.File, a byte[] or an InputStream.
     * @param filename the mandatory name of new file.
     * @param contentType the optional content type of the new file
     * @param metadata the optional {@link DBObject} metadata of the new content type
     * @return the new GridFSFile {@link DBObject}
     * @throws IOException
     */
    @Processor
    public DBObject createFileFromPayload(@Payload Object payload,
                                          String filename,
                                          @Optional String contentType,
                                          @Optional DBObject metadata) throws IOException
    {
        InputStream stream = toStream(payload);
        try
        {
            return client.createFile(stream, filename, contentType, metadata);
        }
        finally
        {
            stream.close();
        }
    }

    private InputStream toStream(Object content) throws FileNotFoundException
    {
        if (content instanceof InputStream)
        {
            return (InputStream) content;
        }
        if (content instanceof byte[])
        {
            return new ByteArrayInputStream((byte[]) content);
        }
        if (content instanceof File)
        {
            return new FileInputStream((File) content);
        }
        throw new IllegalArgumentException("Content " + content + " is not supported");
    }

    /**
     * Lists all the files that match the given query
     * <p/>
     * {@sample.xml ../../../doc/mongo-connector.xml.sample mongo:find-files}
     * 
     * @param query a {@link DBObject} query the optional query
     * @return a {@link DBObject} files iterable
     */
    @Processor
    public Iterable<DBObject> findFiles(@Optional DBObject query)
    {
        return client.findFiles(from(query));
    }

    /**
     * Lists all the files that match the given query
     * <p/>
     * {@sample.xml ../../../doc/mongo-connector.xml.sample
     * mongo:find-files-using-query-map}
     * 
     * @param queryAttributes the optional query attributes
     * @return a {@link DBObject} files iterable
     */
    @Processor
    public Iterable<DBObject> findFilesUsingQueryMap(@Placement(group = "Query Attributes") @Optional Map<String, String> queryAttributes)
    {
        return client.findFiles((DBObject) adapt(queryAttributes));
    }

    /**
     * Answers the first file that matches the given query. If no object matches it,
     * a MongoException is thrown.
     * <p/>
     * {@sample.xml ../../../doc/mongo-connector.xml.sample mongo:find-one-file}
     * 
     * @param query the {@link DBObject} mandatory query
     * @return a {@link DBObject}
     */
    @Processor
    public DBObject findOneFile(DBObject query)
    {
        return client.findOneFile(from(query));
    }

    /**
     * Answers the first file that matches the given query. If no object matches it,
     * a MongoException is thrown.
     * <p/>
     * {@sample.xml ../../../doc/mongo-connector.xml.sample
     * mongo:find-one-file-using-query-map}
     * 
     * @param queryAttributes the mandatory query
     * @return a {@link DBObject}
     */
    @Processor
    public DBObject findOneFileUsingQueryMap(@Placement(group = "Query Attributes") Map<String, String> queryAttributes)
    {
        return client.findOneFile((DBObject) adapt(queryAttributes));
    }

    /**
     * Answers an inputstream to the contents of the first file that matches the
     * given query. If no object matches it, a MongoException is thrown.
     * <p/>
     * {@sample.xml ../../../doc/mongo-connector.xml.sample mongo:get-file-content}
     * 
     * @param query the {@link DBObject} mandatory query
     * @return an InputStream to the file contents
     */
    @Processor
    public InputStream getFileContent(DBObject query)
    {
        return client.getFileContent(from(query));
    }

    /**
     * Answers an inputstream to the contents of the first file that matches the
     * given queryAttributes. If no object matches it, a MongoException is thrown.
     * <p/>
     * {@sample.xml ../../../doc/mongo-connector.xml.sample
     * mongo:get-file-content-using-query-map}
     * 
     * @param queryAttributes the mandatory query attributes
     * @return an InputStream to the file contents
     */
    @Processor
    public InputStream getFileContentUsingQueryMap(@Placement(group = "Query Attributes") Map<String, String> queryAttributes)
    {
        return client.getFileContent((DBObject) adapt(queryAttributes));
    }

    /**
     * Lists all the files that match the given query, sorting them by filename. If
     * no query is specified, all files are listed.
     * <p/>
     * {@sample.xml ../../../doc/mongo-connector.xml.sample mongo:list-files}
     * 
     * @param query the {@link DBObject} optional query
     * @return an iterable of {@link DBObject}
     */
    @Processor
    public Iterable<DBObject> listFiles(@Optional DBObject query)
    {
        return client.listFiles(from(query));
    }

    /**
     * Lists all the files that match the given query, sorting them by filename. If
     * no query is specified, all files are listed.
     * <p/>
     * {@sample.xml ../../../doc/mongo-connector.xml.sample
     * mongo:list-files-using-query-map}
     * 
     * @param queryAttributes the optional query
     * @return an iterable of {@link DBObject}
     */
    @Processor
    public Iterable<DBObject> listFilesUsingQueryMap(@Placement(group = "Query Attributes") @Optional Map<String, String> queryAttributes)
    {
        return client.listFiles((DBObject) adapt(queryAttributes));
    }

    /**
     * Removes all the files that match the given query. If no query is specified,
     * all files are removed
     * <p/>
     * {@sample.xml ../../../doc/mongo-connector.xml.sample mongo:remove-files}
     * 
     * @param query the {@link DBObject} optional query
     */
    @Processor
    public void removeFiles(@Optional DBObject query)
    {
        client.removeFiles(from(query));
    }

    /**
     * Removes all the files that match the given query. If no query is specified,
     * all files are removed
     * <p/>
     * {@sample.xml ../../../doc/mongo-connector.xml.sample
     * mongo:remove-files-using-query-map}
     * 
     * @param queryAttributes the optional query
     */
    @Processor
    public void removeFilesUsingQueryMap(@Placement(group = "Query Attributes") @Optional Map<String, String> queryAttributes)
    {
        client.removeFiles((DBObject) adapt(queryAttributes));
    }

    /**
     * Convert JSON to DBObject.
     * <p/>
     * {@sample.xml ../../../doc/mongo-connector.xml.sample mongo:jsonToDbobject}
     * 
     * @param input the input for this transformer
     * @return the converted {@link DBObject}
     */
    @Transformer(sourceTypes = {String.class})
    public static DBObject jsonToDbobject(Object input)
    {
        return (DBObject) JSON.parse((String) input);
    }

    /**
     * Convert DBObject to Json.
     * <p/>
     * {@sample.xml ../../../doc/mongo-connector.xml.sample mongo:dbobjectToJson}
     * 
     * @param input the input for this transformer
     * @return the converted string representation
     */
    @Transformer(sourceTypes = {DBObject.class})
    public static String dbobjectToJson(Object input)
    {
        return JSON.serialize(input);
    }

    /**
     * Convert a BasicBSONList into Json.
     * <p/>
     * {@sample.xml ../../../doc/mongo-connector.xml.sample mongo:bsonListToJson}
     * 
     * @param input the input for this transformer
     * @return the converted string representation
     */
    @Transformer(sourceTypes = {BasicBSONList.class})
    public static String bsonListToJson(Object input)
    {
        return JSON.serialize(input);
    }

    /**
     * Convert a BasicBSONList into Json.
     * <p/>
     * {@sample.xml ../../../doc/mongo-connector.xml.sample
     * mongo:mongoCollectionToJson}
     * 
     * @param input the input for this transformer
     * @return the converted string representation
     */
    @Transformer(sourceTypes = {MongoCollection.class})
    public static String mongoCollectionToJson(Object input)
    {
        return JSON.serialize(input);
    }

    /**
     * Convert a DBObject into Map.
     * <p/>
     * {@sample.xml ../../../doc/mongo-connector.xml.sample
     * mongo:dbObjectToMap}
     *
     *
     * @param input the input for this transformer
     * @return the converted Map representation
     */
    @Transformer(sourceTypes = {DBObject.class})
    @SuppressWarnings("unchecked")
    public static Map dbObjectToMap(Object input)
    {
        return ((DBObject) input).toMap();
    }

    /**
     * Method invoked when a {@link MongoSession} needs to be created.
     * 
     * @param username the username to use in case authentication is required
     * @param password the password to use in case authentication is required, null
     *            if no authentication is desired
     * @return the newly created {@link MongoSession}
     * @throws Exception
     */
    @Connect
    public void connect(@ConnectionKey String username, @Password String password) throws ConnectionException
    {
        DB db = null;
        try
        {
            db = getDatabase(new Mongo(host, port), username, password);
        }
        catch (UnknownHostException e)
        {
            throw new ConnectionException(ConnectionExceptionCode.UNKNOWN_HOST, null, e.getMessage());
        }
        this.client = new MongoClientImpl(db);
    }

    /**
     * Method invoked when the {@link MongoSession} is to be destroyed.
     */
    @Disconnect
    public void disconnect()
    {
        this.client = null;
    }
    
    @ValidateConnection
    public boolean isConnected() {
        return this.client != null;
    }
    
    @ConnectionIdentifier
    public String connectionId() {
        return "unknown";
    }

    private DB getDatabase(Mongo mongo, String username, String password)
    {
        DB db = mongo.getDB(database);
        if (password != null)
        {
            Validate.notNull(username, "Username must not be null if password is set");
            db.authenticate(username, password.toCharArray());
        }
        return db;
    }

    protected MongoClient adaptClient(MongoClient client)
    {
        return MongoClientAdaptor.adapt(client);
    }

    public String getDatabase()
    {
        return database;
    }

    public void setDatabase(String database)
    {
        this.database = database;
    }

    public String getHost()
    {
        return host;
    }

    public void setHost(String host)
    {
        this.host = host;
    }

    public int getPort()
    {
        return port;
    }

    public void setPort(int port)
    {
        this.port = port;
    }
}<|MERGE_RESOLUTION|>--- conflicted
+++ resolved
@@ -10,28 +10,11 @@
 
 package org.mule.module.mongo;
 
-<<<<<<< HEAD
-import static org.mule.module.mongo.api.DBObjects.adapt;
-import static org.mule.module.mongo.api.DBObjects.from;
-
-import java.io.ByteArrayInputStream;
-import java.io.File;
-import java.io.FileInputStream;
-import java.io.FileNotFoundException;
-import java.io.IOException;
-import java.io.InputStream;
-import java.net.UnknownHostException;
-import java.util.Collection;
-import java.util.List;
-import java.util.Map;
-
-=======
 import com.mongodb.DB;
 import com.mongodb.DBObject;
 import com.mongodb.Mongo;
 import com.mongodb.MongoException;
 import com.mongodb.util.JSON;
->>>>>>> dfdfdc01
 import org.apache.commons.lang.Validate;
 import org.bson.types.BasicBSONList;
 import org.mule.api.ConnectionException;
@@ -68,6 +51,7 @@
 import java.util.List;
 import java.util.Map;
 
+import static org.mule.module.mongo.api.DBObjects.adapt;
 import static org.mule.module.mongo.api.DBObjects.from;
 
 /**
@@ -826,7 +810,7 @@
      * @param password the password to use in case authentication is required, null
      *            if no authentication is desired
      * @return the newly created {@link MongoSession}
-     * @throws Exception
+     * @throws org.mule.api.ConnectionException
      */
     @Connect
     public void connect(@ConnectionKey String username, @Password String password) throws ConnectionException
